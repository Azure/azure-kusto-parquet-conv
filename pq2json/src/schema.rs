use std::error::Error;
use std::fs::File;
use std::path::Path;

use itertools::Itertools;
use parquet::basic::{ConvertedType, Type as PhysicalType};
use parquet::file::reader::{FileReader, SerializedFileReader};
use parquet::schema::printer::{print_file_metadata, print_parquet_metadata};
use parquet::schema::types::Type;
use serde_json::Value;

/// Prints Parquet file schema information
///
/// Arguments:
///
/// * `input_file` - Parquet file path
///
pub fn print_schema(input_file: &str) -> Result<(), Box<dyn Error>> {
    let file = File::open(&Path::new(input_file))?;
    let reader = SerializedFileReader::new(file)?;
    let meta = reader.metadata();
    let mut output = Vec::new();
    print_parquet_metadata(&mut output, &meta);
    println!("\n\nParquet metadata");
    println!("=================================================");
    println!("{}", String::from_utf8(output)?);

    let mut output = Vec::new();
    let file_meta = reader.metadata().file_metadata();
    print_file_metadata(&mut output, &file_meta);
    println!("\n\nFile metadata");
    println!("=================================================");
    println!("{}", String::from_utf8(output)?);
    Ok(())
}

/// Prints KUSTO schema of specified Parquet file.
///
/// Arguments:
///
/// * `input_file` - Parquet file path
///
pub fn print_csl_schema(input_file: &str) -> Result<(), Box<dyn Error>> {
    // Instead of dealing with logical types translation, we just get the first
    // row, and print it's schema:
    let file = File::open(&Path::new(input_file))?;
    let reader = SerializedFileReader::new(file)?;
    let file_meta = reader.metadata().file_metadata();
    let schema_desc = file_meta.schema_descr();

    let fields = match schema_desc.root_schema() {
        &Type::GroupType { ref fields, .. } => fields
            .iter()
            .map(|field| field_csl_schema(field))
            .collect::<Vec<(&str, &str)>>(),
        _ => panic!("root schema is expected to be of group type!"),
    };

    let json_arr = Value::Array(
        fields
            .iter()
            .map(|(field_name, field_type)| {
                let mut map = serde_json::Map::with_capacity(2);
                map.insert(String::from("name"), Value::String(field_name.to_string()));
                map.insert(String::from("type"), Value::String(field_type.to_string()));
                Value::Object(map)
            })
            .collect_vec(),
    );
    println!("{}", serde_json::to_string(&json_arr)?);
    Ok(())
}

fn field_csl_schema(field_type: &Type) -> (&str, &str) {
    match field_type {
        Type::PrimitiveType {
            ref basic_info,
            physical_type,
            ..
        } => {
            let csl_type = match physical_type {
                PhysicalType::BOOLEAN => "bool",
<<<<<<< HEAD
                PhysicalType::BYTE_ARRAY => match basic_info.converted_type() {
                    ConvertedType::UTF8 | ConvertedType::ENUM => "string",
                    ConvertedType::DECIMAL => "decimal",
=======
                PhysicalType::BYTE_ARRAY => match basic_info.logical_type() {
                    LogicalType::UTF8 | LogicalType::ENUM | LogicalType::JSON => "string",
                    LogicalType::DECIMAL => "decimal",
>>>>>>> 4fa4174b
                    _ => "dynamic",
                },
                PhysicalType::FIXED_LEN_BYTE_ARRAY => match basic_info.converted_type() {
                    ConvertedType::DECIMAL => "decimal",
                    _ => "dynamic",
                },
                PhysicalType::DOUBLE | PhysicalType::FLOAT => "real",
                PhysicalType::INT32 => match basic_info.converted_type() {
                    ConvertedType::DATE => "datetime",
                    ConvertedType::DECIMAL => "real",
                    _ => "int",
                },
                PhysicalType::INT64 => match basic_info.converted_type() {
                    ConvertedType::TIMESTAMP_MILLIS | ConvertedType::TIMESTAMP_MICROS => "datetime",
                    ConvertedType::DECIMAL => "real",
                    _ => "long",
                },
                PhysicalType::INT96 => "datetime",
            };
            (basic_info.name(), csl_type)
        }
        Type::GroupType { ref basic_info, .. } => (basic_info.name(), "dynamic"),
    }
}

/// Prints limited row groups metadata of a specified Parquet file as JSON,
/// for each row group its size in bytes and the number of rows.
///
/// Arguments:
///
/// * `input_file` - Parquet file path
///
pub fn print_row_groups_metadata(input_file: &str) -> Result<(), Box<dyn Error>> {
    let file = File::open(&Path::new(input_file))?;
    let reader = SerializedFileReader::new(file)?;
    let row_groups = Value::Array(
        reader
            .metadata()
            .row_groups()
            .iter()
            .map(|row_group_metadata| {
                let mut map = serde_json::Map::with_capacity(2);
                map.insert(
                    String::from("numberOfRows"),
                    Value::String(row_group_metadata.num_rows().to_string()),
                );
                map.insert(
                    String::from("totalByteSize"),
                    Value::String(row_group_metadata.total_byte_size().to_string()),
                );
                Value::Object(map)
            })
            .collect_vec(),
    );

    println!("{}", serde_json::to_string(&row_groups)?);
    Ok(())
}<|MERGE_RESOLUTION|>--- conflicted
+++ resolved
@@ -80,15 +80,9 @@
         } => {
             let csl_type = match physical_type {
                 PhysicalType::BOOLEAN => "bool",
-<<<<<<< HEAD
                 PhysicalType::BYTE_ARRAY => match basic_info.converted_type() {
-                    ConvertedType::UTF8 | ConvertedType::ENUM => "string",
+                    ConvertedType::UTF8 | ConvertedType::ENUM | ConvertedType::JSON => "string",
                     ConvertedType::DECIMAL => "decimal",
-=======
-                PhysicalType::BYTE_ARRAY => match basic_info.logical_type() {
-                    LogicalType::UTF8 | LogicalType::ENUM | LogicalType::JSON => "string",
-                    LogicalType::DECIMAL => "decimal",
->>>>>>> 4fa4174b
                     _ => "dynamic",
                 },
                 PhysicalType::FIXED_LEN_BYTE_ARRAY => match basic_info.converted_type() {
