<?xml version="1.0"?>
<package >
  <metadata>
    <id>pq2json</id>
<<<<<<< HEAD
    <version>0.1.11</version>
=======
    <version>0.1.12</version>
>>>>>>> dfa72004
    <authors>Evgeney Ryzhyk</authors>
    <owners>Evgeney Ryzhyk</owners>
    <license type="expression">MIT</license>
    <projectUrl>https://github.com/Azure/azure-kusto-parquet-conv</projectUrl>
    <requireLicenseAcceptance>false</requireLicenseAcceptance>
    <description>Parquet to JSON (line delimited) converter tool.</description>
<<<<<<< HEAD
    <releaseNotes>Updated cslschema handling of Int32, JSON and Decimal types.</releaseNotes>
=======
    <releaseNotes>Added optional argument to return row groups metadata</releaseNotes>
>>>>>>> dfa72004
    <copyright>Copyright 2020</copyright>
    <tags></tags>
    <dependencies></dependencies>
  </metadata>
  <files>
      <file src="target\release\pq2json.exe" target="tools\x64" />
  </files>
</package><|MERGE_RESOLUTION|>--- conflicted
+++ resolved
@@ -2,22 +2,14 @@
 <package >
   <metadata>
     <id>pq2json</id>
-<<<<<<< HEAD
-    <version>0.1.11</version>
-=======
-    <version>0.1.12</version>
->>>>>>> dfa72004
+    <version>0.1.13</version>
     <authors>Evgeney Ryzhyk</authors>
     <owners>Evgeney Ryzhyk</owners>
     <license type="expression">MIT</license>
     <projectUrl>https://github.com/Azure/azure-kusto-parquet-conv</projectUrl>
     <requireLicenseAcceptance>false</requireLicenseAcceptance>
     <description>Parquet to JSON (line delimited) converter tool.</description>
-<<<<<<< HEAD
     <releaseNotes>Updated cslschema handling of Int32, JSON and Decimal types.</releaseNotes>
-=======
-    <releaseNotes>Added optional argument to return row groups metadata</releaseNotes>
->>>>>>> dfa72004
     <copyright>Copyright 2020</copyright>
     <tags></tags>
     <dependencies></dependencies>
